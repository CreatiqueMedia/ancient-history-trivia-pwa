--- conflicted
+++ resolved
@@ -78,11 +78,7 @@
         </div>
       </div>
     </div>
-<<<<<<< HEAD
-    <script type="module" src="/src/main.tsx?v=2025070201"></script>
-=======
     <script type="module" src="/src/main.tsx"></script>
->>>>>>> 844984c7
     
     <style>
       @keyframes spin {
