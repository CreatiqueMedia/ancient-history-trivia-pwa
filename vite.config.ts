--- conflicted
+++ resolved
@@ -3,11 +3,7 @@
 import { VitePWA } from 'vite-plugin-pwa'
 
 export default defineConfig({
-<<<<<<< HEAD
-  base: process.env.NODE_ENV === 'production' ? '/ancient-history-pwa/' : '/',
-=======
   base: process.env.NODE_ENV === 'production' ? '/ancient-history-trivia-pwa/' : '/',
->>>>>>> 8be102a3
   plugins: [
     react(),
     VitePWA({
